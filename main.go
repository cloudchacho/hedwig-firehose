--- conflicted
+++ resolved
@@ -5,10 +5,7 @@
 	"encoding/json"
 	"fmt"
 	"io"
-<<<<<<< HEAD
 	"io/ioutil"
-=======
->>>>>>> b0d9b25c
 	"sort"
 	"sync"
 	"time"
@@ -64,13 +61,10 @@
 	// ListFilesPrefix should list all objects with a certain prefix
 	ListFilesPrefix(ctx context.Context, bucket string, prefix string) ([]string, error)
 	DeleteFile(ctx context.Context, bucket string, location string) error
-<<<<<<< HEAD
 	GetNodeId(ctx context.Context) string
 	GetDeploymentId(ctx context.Context) string
 	// WriteLeaderFile should return LeaderFileExists error if the leader file already exists
 	WriteLeaderFile(ctx context.Context, metadataBucket string, nodeId string, deploymentId string) error
-=======
->>>>>>> b0d9b25c
 }
 
 type Clock struct {
@@ -271,12 +265,7 @@
 			}
 			wg.Wait()
 			// restart scrape interval and run leader again
-<<<<<<< HEAD
-			go fp.RunLeader(ctx)
-			return
-=======
 			timerCh = time.After(time.Duration(fp.processSettings.ScrapeInterval) * time.Second)
->>>>>>> b0d9b25c
 		case <-ctx.Done():
 			err := ctx.Err()
 			// dont return err if context stopped process
@@ -288,7 +277,6 @@
 			return
 		}
 	}
-<<<<<<< HEAD
 }
 
 func (fp *Firehose) IsLeader(ctx context.Context) (*bool, error) {
@@ -331,8 +319,6 @@
 	} else {
 		return nil, leaderWriteErr
 	}
-=======
->>>>>>> b0d9b25c
 }
 
 // RunFirehose starts a Firehose running in leader of follower mode
